#!/usr/bin/python
# -*- coding: utf-8 -*-

# Programming contest management system
# Copyright © 2010-2011 Giovanni Mascellani <mascellani@poisson.phc.unipi.it>
# Copyright © 2010-2011 Stefano Maggiolo <s.maggiolo@gmail.com>
# Copyright © 2010-2011 Matteo Boscariol <boscarim@hotmail.com>
#
# This program is free software: you can redistribute it and/or modify
# it under the terms of the GNU Affero General Public License as
# published by the Free Software Foundation, either version 3 of the
# License, or (at your option) any later version.
#
# This program is distributed in the hope that it will be useful,
# but WITHOUT ANY WARRANTY; without even the implied warranty of
# MERCHANTABILITY or FITNESS FOR A PARTICULAR PURPOSE.  See the
# GNU Affero General Public License for more details.
#
# You should have received a copy of the GNU Affero General Public License
# along with this program.  If not, see <http://www.gnu.org/licenses/>.

import threading
import sys
import traceback

from cms.async import ServiceCoord
from cms.async.AsyncLibrary import logger, async_lock, Service, \
     rpc_method, rpc_threaded
from cms.service.TaskType import get_task_type_class
from cms.db.SQLAlchemyAll import Session, Submission, SessionGen
from cms.service import JobException

class Worker(Service):

    def __init__(self, shard):
        logger.initialize(ServiceCoord("Worker", shard))
        logger.debug("Worker.__init__")
        Service.__init__(self, shard)
        self.work_lock = threading.Lock()
        self.session = None

    def get_submission_data(self, submission_id):
        submission = Submission.get_from_id(submission_id, self.session)
        if submission is None:
            err_msg = "Couldn't find submission %d in the database" % (submission_id)
            logger.critical(msg_err)
            raise JobException(msg_err)

        task_type = get_task_type_class(submission, self.session, self)
        if task_type is None:
            err_msg = "Task type `%s' not known for submission %d" \
                % (self.submission.task.task_type, submission_id)
            logger.critical(err_msg)
            raise JobException(msg_err)

        return (submission, task_type)

    @rpc_method
    @rpc_threaded
    def compile(self, submission_id):
        if self.work_lock.acquire(False):

            try:
                with async_lock:
                    logger.operation = "compiling submission %s" % (submission_id)
                    logger.info("Request received")

                with SessionGen(commit=False) as self.session:

                    # Retrieve submission and task_type
                    (submission, task_type) = self.get_submission_data(submission_id)

                    # Do the actual work
                    try:
                        success = task_type.compile()
                    except Exception as e:
<<<<<<< HEAD
                        err_msg = "Compilation failed with not caught exception `%s'" % (repr(e))
                        with async_lock:
                            logger.critical(err_msg)
=======
                        err_msg = "Compilation failed with not caught exception `%s' and traceback `%s'" % (repr(e), traceback.format_exc())
                        logger.critical(err_msg)
>>>>>>> 208073dd
                        raise JobException(err_msg)

                    session.commit()
                    with async_lock:
                        logger.info("Request finished")
                    return success

            finally:
                self.session = None
                with async_lock:
                    logger.operation = ""
                self.work_lock.release()

        else:
            with async_lock:
                logger.info("Request to compile submission %d received, but declined because of acquired lock" % (submission_id))
            return False

    @rpc_method
    @rpc_threaded
    def evaluate(self, submission_id):
        if self.work_lock.acquire(False):

            try:
                with async_lock:
                    logger.operation = "evaluating submission %s" % (submission_id)
                    logger.info("Request received")

                with SessionGen(commit=False) as self.session:

                    # Retrieve submission and task_type
                    (submission, task_type) = self.get_submission_data(submission_id)

                    # Do the actual work
                    try:
                        success = self.task_type.execute()
                    except Exception as e:
                        err_msg = "Evaluation failed with not caught exception `%s'" % (repr(e))
                        with async_lock:
                            logger.critical(err_msg)
                        raise JobException(err_msg)

                    session.commit()
                    with async_lock:
                        logger.info("Request finished")
                    return success

            finally:
                self.session = None
                with async_lock:
                    logger.operation = ""
                self.work_lock.release()

        else:
            with async_lock:
                logger.info("Request to evaluate submission %d received, but declined because of acquired lock" % (submission_id))
            return False


    @rpc_method
    def shut_down(self, reason):
        #logger.operation = ""
        #logger.info("Shutting down the worker because of reason `%s'" % reason)
        raise NotImplementedError, "Worker.shut_down not implemented yet"


if __name__ == "__main__":
    import sys
    if len(sys.argv) != 2:
        print sys.argv[0], "shard"
    else:
        Worker(shard=int(sys.argv[1])).run()<|MERGE_RESOLUTION|>--- conflicted
+++ resolved
@@ -74,14 +74,9 @@
                     try:
                         success = task_type.compile()
                     except Exception as e:
-<<<<<<< HEAD
-                        err_msg = "Compilation failed with not caught exception `%s'" % (repr(e))
+                        err_msg = "Compilation failed with not caught exception `%s' and traceback `%s'" % (repr(e), traceback.format_exc())
                         with async_lock:
                             logger.critical(err_msg)
-=======
-                        err_msg = "Compilation failed with not caught exception `%s' and traceback `%s'" % (repr(e), traceback.format_exc())
-                        logger.critical(err_msg)
->>>>>>> 208073dd
                         raise JobException(err_msg)
 
                     session.commit()

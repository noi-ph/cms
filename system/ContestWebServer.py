--- conflicted
+++ resolved
@@ -27,12 +27,7 @@
 import os
 import tempfile
 import xmlrpclib
-<<<<<<< HEAD
-import Configuration
-import FileStorageLib
-from time import time
-from Submission import Submission
-=======
+
 from time import time
 from StringIO import StringIO
 
@@ -42,7 +37,7 @@
 import Contest
 from Submission import Submission
 from FileStorageLib import FileStorageLib
->>>>>>> 7e21ba56
+
 
 def get_task(taskname):
     for t in c.tasks:
@@ -168,26 +163,6 @@
         else:
             raise tornado.web.HTTPError(404)            
 
-<<<<<<< HEAD
-class SendSubmissionHandler(BaseHandler):
-    @tornado.web.authenticated
-    def post(self):
-        # parameters: files to be added to the FS, task
-        # check if the task is valid
-        try:
-            task=get_task(self.get_argument("task"))
-        except:
-            raise tornado.web.HTTPError(404)
-            
-        files= self.request.files["source"]
-        if files==[]:
-            self.write("No file sent.")
-        else:
-            pass
-            #inserire il file in FS!
-            #s=Submission(self.current_user,task,time(),.......)
-        
-=======
 class SubmitHandler(BaseHandler):
     @tornado.web.authenticated
     def post(self, taskname):
@@ -213,7 +188,6 @@
                        timestamp,
                        files.values())
         ES.add_job(s.couch_id)
->>>>>>> 7e21ba56
 
 handlers = [
             (r"/",MainHandler),
@@ -221,14 +195,9 @@
             (r"/logout",LogoutHandler),
             (r"/submissions/([a-zA-Z0-9-]+)",SubmissionViewHandler),
             (r"/tasks/([a-zA-Z0-9-]+)",TaskViewHandler),
-<<<<<<< HEAD
-            (r"/usetoken",UseTokenHandler),
-            (r"/submit",SendSubmissionHandler),
-=======
             (r"/task_statement/([a-zA-Z0-9-]+)",TaskStatementViewHandler),
             (r"/usetoken/",UseTokenHandler),
             (r"/submit/([a-zA-Z0-9-]+)",SubmitHandler)
->>>>>>> 7e21ba56
            ]
 
 application = tornado.web.Application( handlers, **WebConfig.parameters)

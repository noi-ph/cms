--- conflicted
+++ resolved
@@ -8,14 +8,11 @@
 import CouchObject
 import Contest
 import WebConfig
-<<<<<<< HEAD
 from StringIO import StringIO
 from FileStorageLib import FileStorageLib
-=======
 import xmlrpclib
 import Configuration
 from time import time
->>>>>>> 5c266d43
 
 def get_task(taskname):
     for t in c.tasks:
@@ -87,7 +84,6 @@
             return
             #raise tornado.web.HTTPError(404)
         self.render("task.html",task=task);
-<<<<<<< HEAD
 
 class TaskStatementViewHandler(BaseHandler):
     @tornado.web.authenticated
@@ -102,7 +98,6 @@
         self.set_header("Content-Type", "application/pdf")
         self.write(statementFile.getvalue())
         statementFile.close()
-=======
         
 class UseTokenHandler(BaseHandler):
     @tornado.web.authenticated
@@ -139,8 +134,6 @@
                     return
         else:
             raise tornado.web.HTTPError(404)            
-        
->>>>>>> 5c266d43
 
 handlers = [
             (r"/",MainHandler),
@@ -148,11 +141,8 @@
             (r"/logout",LogoutHandler),
             (r"/submissions/([a-zA-Z0-9-]+)",SubmissionViewHandler),
             (r"/tasks/([a-zA-Z0-9-]+)",TaskViewHandler),
-<<<<<<< HEAD
-            (r"/task_statement/([a-zA-Z0-9-]+)",TaskStatementViewHandler)
-=======
+            (r"/task_statement/([a-zA-Z0-9-]+)",TaskStatementViewHandler),
             (r"/usetoken/",UseTokenHandler),
->>>>>>> 5c266d43
            ]
                                        
 application = tornado.web.Application( handlers, **WebConfig.parameters)
